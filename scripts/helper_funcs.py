<<<<<<< HEAD
# helper_funcs.py

"""
Module with additional utility functions for querying the DB 
and computing certain values (arrival delays, directions, etc.).
"""
=======
import numpy as np
import pandas as pd
>>>>>>> 609b8fc5

import numpy as np
from pandas import read_sql_query

def get_flight_destinations_from_airport_on_day(conn, month: int, day: int, airport: str) -> set:
    """
    Retrieves all unique flight destinations leaving from a given airport 
    on a specific month/day. 
    """
    cursor = conn.cursor()
    query = """
        SELECT DISTINCT dest FROM flights 
        WHERE month = ? AND day = ? AND origin = ?;
    """
    cursor.execute(query, (month, day, airport))
    return {row[0] for row in cursor.fetchall()}

def top_5_manufacturers(conn, destination_airport: str):
    """
    Finds the top 5 airplane manufacturers for planes flying to a given airport code.
    """
    query = """
        SELECT planes.manufacturer, COUNT(*) as num_flights 
        FROM flights 
        JOIN planes ON flights.tailnum = planes.tailnum
        WHERE flights.dest = ?
        GROUP BY planes.manufacturer
        ORDER BY num_flights DESC
        LIMIT 5;
    """
    return read_sql_query(query, conn, params=(destination_airport,))

def get_distance_vs_arr_delay(conn):
    """
    Retrieves flight distance and arrival delay from the DB, returning them in a DataFrame.
    """
    query = """
        SELECT distance, arr_delay
        FROM flights
        WHERE arr_delay IS NOT NULL;
    """
    return read_sql_query(query, conn)

def fetch_airport_coordinates_df(conn):
    """Fetches airport coordinates as a Pandas DataFrame."""
    query = "SELECT faa, lat, lon FROM airports;"
    return pd.read_sql_query(query, conn)

def compute_flight_direction_vectorized(origin_lat, origin_lon, dest_lat, dest_lon):
    """
<<<<<<< HEAD
    Computes the bearing (direction) of a flight between two lat/lon points. 
    Returns it in degrees (0°=North, 90°=East, etc.).
    """
    lat1, lon1, lat2, lon2 = map(np.radians, [lat1, lon1, lat2, lon2])
=======
    Computes the flight direction (bearing) using vectorized NumPy operations.

    Parameters:
    origin_lat, origin_lon, dest_lat, dest_lon (Series): Latitude & Longitude values.

    Returns:
    Series: Bearing in degrees.
    """
    lat1, lon1, lat2, lon2 = map(np.radians, [origin_lat, origin_lon, dest_lat, dest_lon])
>>>>>>> 609b8fc5
    delta_lon = lon2 - lon1
    x = np.sin(delta_lon) * np.cos(lat2)
<<<<<<< HEAD
    y = np.cos(lat1) * np.sin(lat2) - np.sin(lat1)*np.cos(lat2)*np.cos(delta_lon)
    bearing = (np.degrees(np.arctan2(x, y)) + 360) % 360
    return float(bearing)

def compute_inner_product(flight_direction, wind_direction, wind_speed):
    """
    Computes the inner product between a flight direction and a wind vector 
    based on wind speed and wind direction.
    """
    angle_diff = np.radians(flight_direction - wind_direction)
    return wind_speed * np.cos(angle_diff)
=======
    y = np.cos(lat1) * np.sin(lat2) - np.sin(lat1) * np.cos(lat2) * np.cos(delta_lon)

    initial_bearing = np.arctan2(x, y)
    return (np.degrees(initial_bearing) + 360) % 360  # Normalize to [0, 360]

def create_flight_dataframe(conn):
    """
    Fetches flight data, merges with airport coordinates, computes flight direction, 
    and automatically adds the wind impact column.
    """
    
    query = """
        SELECT f.flight, f.origin, f.dest, f.time_hour, f.air_time, 
               w.wind_dir, w.wind_speed
        FROM flights f
        LEFT JOIN weather w 
        ON f.origin = w.origin AND f.time_hour = w.time_hour;
    """
    df = pd.read_sql_query(query, conn)

    # Fetch airport coordinates
    airport_df = fetch_airport_coordinates_df(conn)

    # Compute flight direction
    unique_pairs = df[['origin', 'dest']].drop_duplicates()
    unique_pairs = unique_pairs.merge(airport_df, left_on="origin", right_on="faa", how="left")\
                               .rename(columns={"lat": "origin_lat", "lon": "origin_lon"})\
                               .drop(columns=["faa"])
    unique_pairs = unique_pairs.merge(airport_df, left_on="dest", right_on="faa", how="left")\
                               .rename(columns={"lat": "dest_lat", "lon": "dest_lon"})\
                               .drop(columns=["faa"])
    
    unique_pairs["direction"] = compute_flight_direction_vectorized(
        unique_pairs["origin_lat"], unique_pairs["origin_lon"], 
        unique_pairs["dest_lat"], unique_pairs["dest_lon"]
    )

    df = df.merge(unique_pairs[['origin', 'dest', 'direction']], on=['origin', 'dest'], how='left')

    # **Compute Wind Impact Automatically**
    df["wind_impact"] = df.apply(
        lambda row: compute_wind_impact(row["direction"], row["wind_dir"], row["wind_speed"]),
        axis=1
    )

    return df

def compute_wind_impact(flight_direction, wind_direction, wind_speed):
    """
    Computes the impact of wind on the flight by considering both wind direction and wind speed.

    Parameters:
    flight_direction (float): Flight direction in degrees.
    wind_direction (float): Wind direction in degrees.
    wind_speed (float): Wind speed in knots.

    Returns:
    float: Adjusted wind impact value.
    """
    if pd.isna(flight_direction) or pd.isna(wind_direction) or pd.isna(wind_speed):
        return None  # Handle missing values

    angle_difference = np.radians(flight_direction - wind_direction)
    return np.cos(angle_difference) * wind_speed  # Multiply by wind speed
>>>>>>> 609b8fc5

def add_wind_and_inner_product(df):
    """
<<<<<<< HEAD
    Fetches airport locations from the 'airports' table.
    Optionally filters by a provided list of airport codes.
    """
    query = "SELECT faa, lat, lon FROM airports"
    cursor = conn.cursor()
    if airport_list:
        placeholders = ",".join(["?"] * len(airport_list))
        query += f" WHERE faa IN ({placeholders})"
        cursor.execute(query, airport_list)
    else:
        cursor.execute(query)
    return cursor.fetchall()



def create_planes_copy_with_speed(conn, recalc_speed=False):
    c = conn.cursor()
    c.execute("DROP TABLE IF EXISTS planes_copy")
    c.execute("CREATE TABLE planes_copy AS SELECT * FROM planes")
    cols = [x[1] for x in c.execute("PRAGMA table_info(planes_copy)")]
    if "speed" not in cols:
        c.execute("ALTER TABLE planes_copy ADD COLUMN speed REAL")
    elif recalc_speed:
        c.execute("UPDATE planes_copy SET speed = NULL")
    c.execute("""
        UPDATE planes_copy
        SET speed = (
            SELECT AVG(distance / (air_time / 60.0))
            FROM flights
            WHERE flights.tailnum = planes_copy.tailnum
              AND air_time IS NOT NULL
              AND air_time > 0
              AND distance IS NOT NULL
              AND distance > 0
        )
        WHERE EXISTS (
            SELECT 1
            FROM flights
            WHERE flights.tailnum = planes_copy.tailnum
              AND air_time IS NOT NULL
              AND air_time > 0
              AND distance IS NOT NULL
              AND distance > 0
        );
    """)
    conn.commit()

    
def update_planes_speed(conn):
    c = conn.cursor()
    cols = [x[1] for x in c.execute("PRAGMA table_info(planes)")]
    if "speed" not in cols:
        c.execute("ALTER TABLE planes ADD COLUMN speed REAL")
    else:
        c.execute("UPDATE planes SET speed = NULL")
    c.execute("""
        UPDATE planes
        SET speed = (
            SELECT AVG(distance / (air_time / 60.0))
            FROM flights
            WHERE flights.tailnum = planes.tailnum
              AND air_time IS NOT NULL
              AND air_time > 0
        )
    """)
    conn.commit()
    
# one create a new table and modify that the other one modify the original
=======
    Adds wind direction and inner product columns to the flight DataFrame.

    Parameters:
    df (pandas.DataFrame): DataFrame containing flights with flight direction.

    Returns:
    pandas.DataFrame: Updated DataFrame with wind direction and inner product.
    """
    df["inner_product"] = df.apply(
        lambda row: compute_wind_impact(row["direction"], row["wind_dir"]), axis=1
    )
    return df
>>>>>>> 609b8fc5
<|MERGE_RESOLUTION|>--- conflicted
+++ resolved
@@ -1,14 +1,11 @@
-<<<<<<< HEAD
 # helper_funcs.py
+import numpy as np
+import pandas as pd
 
 """
 Module with additional utility functions for querying the DB 
 and computing certain values (arrival delays, directions, etc.).
 """
-=======
-import numpy as np
-import pandas as pd
->>>>>>> 609b8fc5
 
 import numpy as np
 from pandas import read_sql_query
@@ -59,12 +56,6 @@
 
 def compute_flight_direction_vectorized(origin_lat, origin_lon, dest_lat, dest_lon):
     """
-<<<<<<< HEAD
-    Computes the bearing (direction) of a flight between two lat/lon points. 
-    Returns it in degrees (0°=North, 90°=East, etc.).
-    """
-    lat1, lon1, lat2, lon2 = map(np.radians, [lat1, lon1, lat2, lon2])
-=======
     Computes the flight direction (bearing) using vectorized NumPy operations.
 
     Parameters:
@@ -74,10 +65,8 @@
     Series: Bearing in degrees.
     """
     lat1, lon1, lat2, lon2 = map(np.radians, [origin_lat, origin_lon, dest_lat, dest_lon])
->>>>>>> 609b8fc5
     delta_lon = lon2 - lon1
     x = np.sin(delta_lon) * np.cos(lat2)
-<<<<<<< HEAD
     y = np.cos(lat1) * np.sin(lat2) - np.sin(lat1)*np.cos(lat2)*np.cos(delta_lon)
     bearing = (np.degrees(np.arctan2(x, y)) + 360) % 360
     return float(bearing)
@@ -89,76 +78,9 @@
     """
     angle_diff = np.radians(flight_direction - wind_direction)
     return wind_speed * np.cos(angle_diff)
-=======
-    y = np.cos(lat1) * np.sin(lat2) - np.sin(lat1) * np.cos(lat2) * np.cos(delta_lon)
-
-    initial_bearing = np.arctan2(x, y)
-    return (np.degrees(initial_bearing) + 360) % 360  # Normalize to [0, 360]
-
-def create_flight_dataframe(conn):
-    """
-    Fetches flight data, merges with airport coordinates, computes flight direction, 
-    and automatically adds the wind impact column.
-    """
-    
-    query = """
-        SELECT f.flight, f.origin, f.dest, f.time_hour, f.air_time, 
-               w.wind_dir, w.wind_speed
-        FROM flights f
-        LEFT JOIN weather w 
-        ON f.origin = w.origin AND f.time_hour = w.time_hour;
-    """
-    df = pd.read_sql_query(query, conn)
-
-    # Fetch airport coordinates
-    airport_df = fetch_airport_coordinates_df(conn)
-
-    # Compute flight direction
-    unique_pairs = df[['origin', 'dest']].drop_duplicates()
-    unique_pairs = unique_pairs.merge(airport_df, left_on="origin", right_on="faa", how="left")\
-                               .rename(columns={"lat": "origin_lat", "lon": "origin_lon"})\
-                               .drop(columns=["faa"])
-    unique_pairs = unique_pairs.merge(airport_df, left_on="dest", right_on="faa", how="left")\
-                               .rename(columns={"lat": "dest_lat", "lon": "dest_lon"})\
-                               .drop(columns=["faa"])
-    
-    unique_pairs["direction"] = compute_flight_direction_vectorized(
-        unique_pairs["origin_lat"], unique_pairs["origin_lon"], 
-        unique_pairs["dest_lat"], unique_pairs["dest_lon"]
-    )
-
-    df = df.merge(unique_pairs[['origin', 'dest', 'direction']], on=['origin', 'dest'], how='left')
-
-    # **Compute Wind Impact Automatically**
-    df["wind_impact"] = df.apply(
-        lambda row: compute_wind_impact(row["direction"], row["wind_dir"], row["wind_speed"]),
-        axis=1
-    )
-
-    return df
-
-def compute_wind_impact(flight_direction, wind_direction, wind_speed):
-    """
-    Computes the impact of wind on the flight by considering both wind direction and wind speed.
-
-    Parameters:
-    flight_direction (float): Flight direction in degrees.
-    wind_direction (float): Wind direction in degrees.
-    wind_speed (float): Wind speed in knots.
-
-    Returns:
-    float: Adjusted wind impact value.
-    """
-    if pd.isna(flight_direction) or pd.isna(wind_direction) or pd.isna(wind_speed):
-        return None  # Handle missing values
-
-    angle_difference = np.radians(flight_direction - wind_direction)
-    return np.cos(angle_difference) * wind_speed  # Multiply by wind speed
->>>>>>> 609b8fc5
-
-def add_wind_and_inner_product(df):
-    """
-<<<<<<< HEAD
+
+def get_airports_locations(conn, airport_list=None):
+    """
     Fetches airport locations from the 'airports' table.
     Optionally filters by a provided list of airport codes.
     """
@@ -227,7 +149,74 @@
     conn.commit()
     
 # one create a new table and modify that the other one modify the original
-=======
+
+    y = np.cos(lat1) * np.sin(lat2) - np.sin(lat1) * np.cos(lat2) * np.cos(delta_lon)
+
+    initial_bearing = np.arctan2(x, y)
+    return (np.degrees(initial_bearing) + 360) % 360  # Normalize to [0, 360]
+
+def create_flight_dataframe(conn):
+    """
+    Fetches flight data, merges with airport coordinates, computes flight direction, 
+    and automatically adds the wind impact column.
+    """
+    
+    query = """
+        SELECT f.flight, f.origin, f.dest, f.time_hour, f.air_time, 
+               w.wind_dir, w.wind_speed
+        FROM flights f
+        LEFT JOIN weather w 
+        ON f.origin = w.origin AND f.time_hour = w.time_hour;
+    """
+    df = pd.read_sql_query(query, conn)
+
+    # Fetch airport coordinates
+    airport_df = fetch_airport_coordinates_df(conn)
+
+    # Compute flight direction
+    unique_pairs = df[['origin', 'dest']].drop_duplicates()
+    unique_pairs = unique_pairs.merge(airport_df, left_on="origin", right_on="faa", how="left")\
+                               .rename(columns={"lat": "origin_lat", "lon": "origin_lon"})\
+                               .drop(columns=["faa"])
+    unique_pairs = unique_pairs.merge(airport_df, left_on="dest", right_on="faa", how="left")\
+                               .rename(columns={"lat": "dest_lat", "lon": "dest_lon"})\
+                               .drop(columns=["faa"])
+    
+    unique_pairs["direction"] = compute_flight_direction_vectorized(
+        unique_pairs["origin_lat"], unique_pairs["origin_lon"], 
+        unique_pairs["dest_lat"], unique_pairs["dest_lon"]
+    )
+
+    df = df.merge(unique_pairs[['origin', 'dest', 'direction']], on=['origin', 'dest'], how='left')
+
+    # **Compute Wind Impact Automatically**
+    df["wind_impact"] = df.apply(
+        lambda row: compute_wind_impact(row["direction"], row["wind_dir"], row["wind_speed"]),
+        axis=1
+    )
+
+    return df
+
+def compute_wind_impact(flight_direction, wind_direction, wind_speed):
+    """
+    Computes the impact of wind on the flight by considering both wind direction and wind speed.
+
+    Parameters:
+    flight_direction (float): Flight direction in degrees.
+    wind_direction (float): Wind direction in degrees.
+    wind_speed (float): Wind speed in knots.
+
+    Returns:
+    float: Adjusted wind impact value.
+    """
+    if pd.isna(flight_direction) or pd.isna(wind_direction) or pd.isna(wind_speed):
+        return None  # Handle missing values
+
+    angle_difference = np.radians(flight_direction - wind_direction)
+    return np.cos(angle_difference) * wind_speed  # Multiply by wind speed
+
+def add_wind_and_inner_product(df):
+    """
     Adds wind direction and inner product columns to the flight DataFrame.
 
     Parameters:
@@ -239,5 +228,4 @@
     df["inner_product"] = df.apply(
         lambda row: compute_wind_impact(row["direction"], row["wind_dir"]), axis=1
     )
-    return df
->>>>>>> 609b8fc5
+    return df