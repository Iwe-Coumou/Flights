# helper_funcs.py
import sqlite3
import numpy as np
import pandas as pd
import datetime
import plotly.graph_objects as go
from pandas import read_sql_query

"""
Module with additional utility functions for querying the DB 
and computing certain values (arrival delays, directions, etc.).
"""

def get_flight_destinations_from_airport_on_day(conn, month: int, day: int, airport: str) -> set:
    """
    Retrieves all unique flight destinations leaving from a given airport 
    on a specific month/day. 
    """
    cursor = conn.cursor()
    query = """
        SELECT DISTINCT dest FROM flights 
        WHERE month = ? AND day = ? AND origin = ?;
    """
    cursor.execute(query, (month, day, airport))
    return {row[0] for row in cursor.fetchall()}

def get_aircraft_info(conn, tailnum):
    """
    Retrieves the manufacturer and model of an aircraft given its tail number (tailnum).
    
    Parameters:
    conn (sqlite3.Connection): Database connection.
    tailnum (str): Tail number of the aircraft.

    Returns:
    dict: Dictionary with 'manufacturer' and 'model' or None if not found.
    """
    query = """
        SELECT manufacturer, model 
        FROM planes 
        WHERE tailnum = ?;
    """
    cursor = conn.cursor()
    cursor.execute(query, (tailnum,))
    result = cursor.fetchone()

    if result:
        return {"manufacturer": result[0], "model": result[1]}
    return None

def top_5_manufacturers(conn, destination_airport: str):
    """
    Finds the top 5 airplane manufacturers for planes flying to a given airport code.
    """
    query = """
        SELECT planes.manufacturer, COUNT(*) as num_flights 
        FROM flights 
        JOIN planes ON flights.tailnum = planes.tailnum
        WHERE flights.dest = ?
        GROUP BY planes.manufacturer
        ORDER BY num_flights DESC
        LIMIT 5;
    """
    return read_sql_query(query, conn, params=(destination_airport,))

def top_5_carriers(conn, destination_airport: str):
    """
    Finds the top 5 airlines for planes flying to a given airport code.
    """
    query = """
        SELECT flights.carrier, COUNT(*) as num_flights 
        FROM flights 
        WHERE flights.dest = ?
        GROUP BY flights.carrier
        ORDER BY num_flights DESC
        LIMIT 5;
    """
    return read_sql_query(query, conn, params=(destination_airport,))

def top_5_carriers_from_specified_airport(conn, destination_airport: str):
    """
    Finds the top 5 airlines for planes flying to a given airport code.
    """
    query = """
        SELECT flights.carrier, COUNT(*) as num_flights 
        FROM flights 
        WHERE flights.origin = ?
        GROUP BY flights.carrier
        ORDER BY num_flights DESC
        LIMIT 5;
    """
    return read_sql_query(query, conn, params=(destination_airport,))


def get_available_destination_airports(conn, origin_airport):
    """
    Fetches all unique destination airports for a given origin airport.

    Parameters:
    conn (sqlite3.Connection): Active database connection.
    origin_airport (str): Selected departure airport.

    Returns:
    list: Sorted list of unique destination airports.
    """
    query = "SELECT DISTINCT dest FROM flights WHERE origin = ?;"
    cursor = conn.cursor()
    cursor.execute(query, (origin_airport,))
    airports = [row[0] for row in cursor.fetchall()]
    return sorted(airports)

def get_available_dates(conn, origin, destination=None):
    """
    Fetches all unique flight dates from the database.
    If an origin is specified, it filters the dates for that airport.
    If both origin and destination are specified, it filters dates for that specific route.

    Parameters:
    conn (sqlite3.Connection): Active database connection.
    origin (str): Origin airport code.
    destination (str, optional): Destination airport code (default is None).

    Returns:
    list: A sorted list of available dates.
    """
    query = """
        SELECT DISTINCT substr(sched_dep_time, 1, 10) AS flight_date
        FROM flights
        WHERE origin = ?
    """
    params = [origin]

    if destination:
        query += " AND dest = ?"
        params.append(destination)

    query += " ORDER BY flight_date"

    cursor = conn.cursor()
    cursor.execute(query, params)
    dates = [row[0] for row in cursor.fetchall()]
    
    return sorted(dates)

def get_top_5_carriers_for_route(conn, origin, destination):
    
    """
    Fetches the top 5 airlines operating the most flights on a given route.

    Parameters:
    conn (sqlite3.Connection): Active database connection.
    origin (str): Origin airport code.
    destination (str): Destination airport code.

    Returns:
    pandas.DataFrame: DataFrame with carrier and number of flights.
    """
    query = """
        SELECT airlines.name, COUNT(*) as num_flights 
        FROM flights
        JOIN airlines ON flights.carrier = airlines.carrier 
        WHERE origin = ? AND dest = ?
        GROUP BY airlines.name
        ORDER BY num_flights DESC
        LIMIT 5;
    """
    return read_sql_query(query, conn, params=(origin, destination))

def get_weather_stats_for_route(conn, origin, destination):
    
    """
    Fetches average weather statistics (wind speed, temperature) for a flight route.

    Parameters:
    conn (sqlite3.Connection): Active database connection.
    origin (str): Origin airport code.
    destination (str): Destination airport code.

    Returns:
    dict: Dictionary with average temperature, wind speed, and other stats.
    """
    query = """
        SELECT AVG(wind_speed) AS avg_wind_speed, AVG(temp) AS avg_temp
        FROM weather
        WHERE origin = ? 
        AND time_hour IN (
            SELECT time_hour FROM flights WHERE origin = ? AND dest = ?
        );
    """
    cursor = conn.cursor()
    cursor.execute(query, (origin, origin, destination))
    result = cursor.fetchone()
    
    return {
        "avg_wind_speed": result[0] if result else None,
        "avg_temp": result[1] if result else None,
    }

def get_flight_counts_for_route(conn, origin, destination):
    """
    Fetches average daily flights and total flights per month for a given route.
    """
    cursor = conn.cursor()

    # Query per calcolare il numero medio di voli giornalieri
    query_daily = """
        SELECT COUNT(*) * 1.0 / (SELECT COUNT(DISTINCT month || '-' || day) 
                                 FROM flights 
                                 WHERE origin = ? AND dest = ?) 
        FROM flights 
        WHERE origin = ? AND dest = ?;
    """

    # Query per il numero di voli mensili
    query_monthly = """
        SELECT month, COUNT(*) AS num_flights
        FROM flights 
        WHERE origin = ? AND dest = ?
        GROUP BY month
        ORDER BY month;
    """

    # Esegui la query per il numero medio di voli giornalieri
    cursor.execute(query_daily, (origin, destination, origin, destination))
    avg_daily_flights = cursor.fetchone()[0] or 0  # Evita None se la query non restituisce nulla

    # Esegui la query per il numero di voli mensili
    df_monthly_flights = read_sql_query(query_monthly, conn, params=(origin, destination))

    return avg_daily_flights, df_monthly_flights

def get_delay_stats_for_route(conn, origin, destination):
    """
    Fetches average arrival delay statistics for a given route.

    Parameters:
    conn (sqlite3.Connection): Active database connection.
    origin (str): Origin airport code.
    destination (str): Destination airport code.

    Returns:
    tuple: (df_by_month, df_by_carrier, df_by_manufacturer)
    """
    query_by_month = """
        SELECT month, AVG(arr_delay) AS avg_delay
        FROM flights 
        WHERE origin = ? AND dest = ?
        GROUP BY month
        ORDER BY month;
    """

    query_by_carrier = """
        SELECT airlines.name, AVG(arr_delay) AS avg_delay
        FROM flights 
        JOIN airlines ON flights.carrier = airlines.carrier
        WHERE origin = ? AND dest = ?
        GROUP BY airlines.name
        ORDER BY avg_delay DESC;
    """

    query_by_manufacturer = """
        SELECT planes.manufacturer, AVG(flights.arr_delay) AS avg_delay
        FROM flights 
        JOIN planes ON flights.tailnum = planes.tailnum
        WHERE flights.origin = ? AND flights.dest = ?
        GROUP BY planes.manufacturer
        ORDER BY avg_delay DESC;
    """

    df_by_month = read_sql_query(query_by_month, conn, params=(origin, destination))
    df_by_carrier = read_sql_query(query_by_carrier, conn, params=(origin, destination))
    df_by_manufacturer = read_sql_query(query_by_manufacturer, conn, params=(origin, destination))

    return df_by_month, df_by_carrier, df_by_manufacturer

def get_flights_on_date_and_route(conn, date, airport_departure, airport_arrival, only_non_cancelled=False):
    """
    Fetches all flights that occurred on a specific date and route.

    Parameters:
    conn (sqlite3.Connection): Active database connection.
    date (datetime.date or str): Date object.
    airport_departure (str): Departure airport code.
    airport_arrival (str): Arrival airport code.
    only_non_cancelled (bool): If True, filters out cancelled flights.

    Returns:
    pandas.DataFrame: DataFrame containing the flights.
    """
    query = """
        SELECT * FROM flights
        WHERE substr(sched_dep_time, 1, 10) = ?
        AND origin = ? AND dest = ?
    """

    
    # Assicuriamoci che il valore della data sia in formato stringa "YYYY-MM-DD"
    params = [str(date), airport_departure, airport_arrival]
    print(f"Type of date: {type(date)}, Value: {date}")


    if only_non_cancelled:
        query += " AND canceled = 0"

    print(f"Executing SQL Query: {query} with params {params}")  # Debugging

    df = pd.read_sql_query(query, conn, params=params)

    print(df)  # Debugging: Controlliamo se il DataFrame ha dati

    return df

def get_all_origin_airports(conn):
    """
    Fetches all unique origin airports from the flights database.

    Parameters:
    conn (sqlite3.Connection): Active database connection.

    Returns:
    list: A sorted list of unique origin airport codes.
    """
    query = "SELECT DISTINCT origin FROM flights;"
    cursor = conn.cursor()
    cursor.execute(query)
    airports = [row[0] for row in cursor.fetchall()]
    return sorted(airports)  # Sorted for better usability

def get_distance_vs_arr_delay(conn):
    """
    Retrieves flight distance and arrival delay from the DB, returning them in a DataFrame.
    """
    query = """
        SELECT distance, arr_delay
        FROM flights
        WHERE arr_delay IS NOT NULL;
    """
    return read_sql_query(query, conn)

def fetch_airport_coordinates_df(conn):
    """Fetches airport coordinates as a Pandas DataFrame."""
    query = "SELECT faa, lat, lon FROM airports;"
    return pd.read_sql_query(query, conn)

def compute_flight_direction_vectorized(origin_lat, origin_lon, dest_lat, dest_lon):
    """
    Computes the flight direction (bearing) using vectorized NumPy operations.

    Parameters:
    origin_lat, origin_lon, dest_lat, dest_lon (Series): Latitude & Longitude values.

    Returns:
    Series: Bearing in degrees.
    """
    lat1, lon1, lat2, lon2 = map(np.radians, [origin_lat, origin_lon, dest_lat, dest_lon])
    delta_lon = lon2 - lon1

    x = np.sin(delta_lon) * np.cos(lat2)
    y = np.cos(lat1) * np.sin(lat2) - np.sin(lat1) * np.cos(lat2) * np.cos(delta_lon)

    initial_bearing = np.arctan2(x, y)
    return (np.degrees(initial_bearing) + 360) % 360  # Normalize to [0, 360]

def compute_inner_product(flight_direction, wind_direction, wind_speed):
    """
    Computes the inner product between a flight direction and a wind vector 
    based on wind speed and wind direction.
    """
    angle_diff = np.radians(flight_direction - wind_direction)
    return wind_speed * np.cos(angle_diff)

def get_airports_locations(conn, airport_list=None):
    """
    Fetches airport locations from the 'airports' table.
    Optionally filters by a provided list of airport codes.
    """
    query = "SELECT faa, lat, lon FROM airports"
    cursor = conn.cursor()
    if airport_list:
        placeholders = ",".join(["?"] * len(airport_list))
        query += f" WHERE faa IN ({placeholders})"
        cursor.execute(query, airport_list)
    else:
        cursor.execute(query)
    return cursor.fetchall()

def create_flight_direction_mapping_table(conn):
    """
    Creates a new table 'flight_direction_map' in the database that stores each unique
    origin-destination pair and its computed flight direction (bearing).
    """
    # Step 1: Retrieve distinct origin-dest pairs
    unique_pairs_df = pd.read_sql_query("SELECT DISTINCT origin, dest FROM flights;", conn)
    
    # Step 2: Fetch airport coordinates
    airport_df = fetch_airport_coordinates_df(conn)
    
    # Merge to add origin coordinates
    unique_pairs_df = unique_pairs_df.merge(
        airport_df, left_on="origin", right_on="faa", how="left"
    ).rename(columns={"lat": "origin_lat", "lon": "origin_lon"}).drop(columns=["faa"])
    
    # Merge to add destination coordinates
    unique_pairs_df = unique_pairs_df.merge(
        airport_df, left_on="dest", right_on="faa", how="left"
    ).rename(columns={"lat": "dest_lat", "lon": "dest_lon"}).drop(columns=["faa"])
    
    # Step 3: Compute flight direction (bearing) using vectorized NumPy operations
    unique_pairs_df["direction"] = compute_flight_direction_vectorized(
        unique_pairs_df["origin_lat"], unique_pairs_df["origin_lon"],
        unique_pairs_df["dest_lat"], unique_pairs_df["dest_lon"]
    )
    
    # Keep only necessary columns: origin, dest, and direction
    mapping_df = unique_pairs_df[["origin", "dest", "direction"]]
    
    # Step 4: Create (or replace) the flight_direction_map table in the database.
    mapping_df.to_sql("flight_direction_map", conn, if_exists="replace", index=False)

def compute_wind_impact(flight_direction, wind_direction, wind_speed):
    """
    Computes the impact of wind on the flight by considering both wind direction and wind speed.

    Parameters:
    flight_direction (float): Flight direction in degrees.
    wind_direction (float): Wind direction in degrees.
    wind_speed (float): Wind speed in knots.

    Returns:
    float: Adjusted wind impact value.
    """
    if pd.isna(flight_direction) or pd.isna(wind_direction) or pd.isna(wind_speed):
        return None  # Handle missing values

    angle_difference = np.radians(flight_direction - wind_direction)
    return np.cos(angle_difference) * wind_speed  # Multiply by wind speed

def add_wind_and_inner_product(df):
    """
    Adds wind direction and inner product columns to the flight DataFrame.

    Parameters:
    df (pandas.DataFrame): DataFrame containing flights with flight direction.

    Returns:
    pandas.DataFrame: Updated DataFrame with wind direction and inner product.
    """
    df["inner_product"] = df.apply(
        lambda row: compute_wind_impact(row["direction"], row["wind_dir"]), axis=1
    )
    return df

def get_ny_origin_airports(conn):
    """
    Identifies all different airports in NYC and saves a dataframe.

    Parameters:
    df (pandas.DataFrame): DataFrame containing flights with flight direction.

    Returns:
    pandas.DataFrame: Updated DataFrame with information about distinct NYC airports.
    """
    cursor = conn.cursor()

    query = """
        SELECT DISTINCT airports.* 
        FROM airports 
        JOIN flights ON airports.faa = flights.origin 
        WHERE airports.tzone = 'America/New_York';
    """
    cursor.execute(query)

    rows = cursor.fetchall()
    df_origins = pd.DataFrame(rows, columns=[x[0] for x in cursor.description])

    return df_origins

def amount_of_delayed_flights(conn, start_month, end_month, destination=None):
    """
    Calculates the amount of delayed flights to the chosen destination, or no destination, thus total amount of delayed flights.

    Parameters: 
    df (pandas.DataFrame): DataFrame containing flights with flight direction.
    start_month: beginning of the range months.
    end_month: ending of the range months.
    destination (str, optional): The destination airport code. If None, calculates for all destinations.

    Returns:
    pandas.DataFrame: Updated DataFrame with the amount of delayed flights.

    """
    cursor = conn.cursor()

    min_delay = 0

    if destination:
        query = """SELECT COUNT(*) FROM flights WHERE month BETWEEN ? AND ? AND dest = ? AND dep_delay > ?;"""
        cursor.execute(query, (start_month, end_month, destination, min_delay))

    else:
        query = """SELECT COUNT(*) FROM flights WHERE month BETWEEN ? AND ? AND dep_delay > ?;"""
        cursor.execute(query, (start_month, end_month, min_delay))

    amount_of_delayed_flights = cursor.fetchone()[0]

    return amount_of_delayed_flights

def create_col_with_speed(conn):
    c = conn.cursor()
    
    # Controlla se la colonna "speed" esiste
    cols = [x[1] for x in c.execute("PRAGMA table_info(planes)")]
    if "speed" not in cols:
        c.execute("ALTER TABLE planes ADD COLUMN speed REAL")

    # Aggiorna la velocità solo per gli aerei con voli validi
    c.execute("""
        UPDATE planes
        SET speed = (
            SELECT AVG(distance / (air_time / 60.0))
            FROM flights
            WHERE flights.tailnum = planes.tailnum
              AND air_time > 0
              AND distance > 0
        )
    """)
    
    conn.commit()
      
def create_col_local_arrival_time(conn, recalculate=False):
    """
    Updates the 'local_arrival_time' column in the flights table, 
    converting arrival time to the destination airport's local time.

    Parameters:
    recalculate (bool): If True, recalculates all local arrival times. 
                        If False, only calculates where 'local_arrival_time' is NULL.
    """
    c = conn.cursor()
    
    # Check if the column already exists
    cols = [x[1] for x in c.execute("PRAGMA table_info(flights)")]
    if "local_arrival_time" not in cols:
        c.execute("ALTER TABLE flights ADD COLUMN local_arrival_time TEXT")

    # Determine the condition for updating local arrival time
    condition = "WHERE arr_time IS NOT NULL"
    if not recalculate:
        condition += " AND (local_arrival_time IS NULL OR local_arrival_time = '')"

    # Update local arrival time based on origin and destination timezones
    c.execute(f"""
        UPDATE flights
        SET local_arrival_time = (
            SELECT strftime(
                '%Y-%m-%d %H:%M', 
                datetime(flights.arr_time, 
                    CASE 
                        WHEN CAST(a_dest.tz AS INTEGER) != CAST(a_origin.tz AS INTEGER) 
                        THEN (CAST(a_dest.tz AS INTEGER) - CAST(a_origin.tz AS INTEGER)) || ' hours' 
                        ELSE '0 hours'  -- Se il fuso è lo stesso, non modificare l'ora
                    END
                )
            )
            FROM airports a_origin
            JOIN airports a_dest ON flights.dest = a_dest.faa
            WHERE flights.origin = a_origin.faa
            AND flights.rowid = flights.rowid
        )
        {condition};
    """)

    conn.commit()
    print("Updated 'local_arrival_time' column in flights table.")

<<<<<<< HEAD
def get_weather_for_flight(conn, origin, destination, date):
    """
    Retrieves wind speed and direction for a given flight based on its departure time.

    Parameters:
    conn (sqlite3.Connection): Active database connection.
    origin (str): Departure airport code.
    destination (str): Arrival airport code.
    date (str): Date in 'YYYY-MM-DD'.

    Returns:
    dict: Dictionary containing wind speed and direction.
    """
    query = """
        SELECT w.wind_speed, w.wind_dir
        FROM weather w
        JOIN flights f ON w.origin = f.origin AND w.time_hour = f.time_hour
       WHERE DATE(f.sched_dep_time) = ? AND f.origin = ? AND f.dest = ?
        LIMIT 1;
    """
    cursor = conn.cursor()
    cursor.execute(query, (date, origin, destination))
    result = cursor.fetchone()

    if result:
        return {"wind_speed": result[0], "wind_dir": result[1]}
    return None

def get_average_flight_stats_for_route(conn: sqlite3.Connection, origin: str, destination: str) -> dict:
    """
    Retrieves the average flight time, average departure delay, and average arrival delay
    for flights between a given origin and destination.

    Parameters:
        conn (sqlite3.Connection): SQLite database connection
        origin (str): Origin airport code
        destination (str): Destination airport code

    Returns:
        dict: {
            "avg_flight_time": float or None,
            "avg_dep_delay": float or None,
            "avg_arr_delay": float or None
        }
        If no flights exist for the route, the dictionary values may be None.
    """
    cursor = conn.cursor()
    query = """
        SELECT 
            AVG(air_time)          AS avg_flight_time,
            AVG(dep_delay)         AS avg_dep_delay,
            AVG(arr_delay)         AS avg_arr_delay
        FROM flights
        WHERE origin = ? 
          AND dest = ?
          AND canceled = 0
    """
    cursor.execute(query, (origin, destination))
    row = cursor.fetchone()

    if row:
        return {
            "avg_flight_time": row[0],
            "avg_dep_delay": row[1],
            "avg_arr_delay": row[2]
        }
    else:
        return {
            "avg_flight_time": None,
            "avg_dep_delay": None,
            "avg_arr_delay": None
        }

def plot_wind_direction(direction, wind_speed=1):
    """
    Creates a compass visualization for wind direction.

    Parameters:
    direction (float): Wind direction in degrees.
    wind_speed (float): Wind speed (optional, to scale the arrow length).

    Returns:
    plotly.graph_objects.Figure: A polar chart representing wind direction.
    """
    # Convert direction to radians
    angle_rad = np.radians(direction)

    # Define the starting point (center)
    x_start, y_start = 0, 0  # Start from the center of the graph

    # Define the endpoint based on the direction
    x_end = np.cos(angle_rad) * wind_speed  # Projection on X
    y_end = np.sin(angle_rad) * wind_speed  # Projection on Y

    fig = go.Figure()

    # Draw the circular axis
    fig.add_trace(go.Scatterpolar(
        r=[0, wind_speed],  # Start from the center
        theta=[direction, direction],
        mode="lines",
        line=dict(color="red", width=3)
    ))

    fig.update_layout(
        title="Wind Direction",
        polar=dict(
            radialaxis=dict(visible=False, range=[0, wind_speed]),
            angularaxis=dict(direction="clockwise", tickmode="array", 
                             tickvals=[0, 90, 180, 270], ticktext=["N", "E", "S", "W"])
        ),
        showlegend=False
    )

    return fig
=======
def avg_departure_delay_month(conn, start_month, end_month, airline:None):
    """
    Calculates the average departure delay for all flights in the specified months.

    Parameters: 
    conn (sqlite3.Connection): Database connection.
    start_month: beginning of the range months.
    end_month: ending of the range months.
    airline (str, optional): The airline code for which to calculate the average delay. If none, calculates for all airlines.

    Returns:
    float: The average departure delay for all flights in the entire year.
    """
    cursor = conn.cursor()

    if airline:
        query = """SELECT AVG(dep_delay) FROM flights WHERE carrier = ? AND month BETWEEN ? AND ?;"""  
        cursor.execute(query, (airline, start_month, end_month))
    else:
        query = """SELECT AVG(dep_delay) FROM flights WHERE month BETWEEN ? AND ?;""" 
        cursor.execute(query, (start_month, end_month))
    
    avg_delay = cursor.fetchone()[0]

    return round(avg_delay, 3) if avg_delay is not None else None

def number_flights_airline(conn, start_month, end_month, airline:None):
    """
    Calculates the number of flights for the sepcified months and (optional) airline.

    Parameters: 
    conn (sqlite3.Connection): Database connection.
    start_month: beginning of the range months.
    end_month: ending of the range months.
    airline (str, optional): The airline code for which to calculate the average delay. If none, calculates for all airlines.

    Returns:
    Integer: The number of flights for the given months and (optional) airline.
    """
    cursor = conn.cursor()

    if airline:
        query = """SELECT COUNT(*) FROM flights WHERE month BETWEEN ? AND ? AND carrier = ?;"""
        cursor.execute(query, (start_month, end_month, airline))
    else:
        query = """SELECT COUNT(*) FROM flights WHERE month BETWEEN ? AND ?;"""
        cursor.execute(query, (start_month, end_month))

    number_flights = cursor.fetchone()[0]

    return number_flights if number_flights is not None else None

def avg_dep_delay_day(conn, month: int, day: int):
    """
    Calculates the average departure delay on the specified day.

    Parameters:
    conn (sqlite3.Connection): Database connection.
    month(int): The specified month.
    day(int): The specified day.

    Returns: 
    float: The average departure delay on the specified day.
    """
    cursor = conn.cursor()

    query = """SELECT AVG(dep_delay) FROM flights WHERE day = ? AND month = ?;"""
    cursor.execute(query, (month, day))

    avg_dep_delay = cursor.fetchone()[0]

    return avg_dep_delay


db_path = "data/flights_database.db"
conn = sqlite3.connect(db_path)
create_col_local_arrival_time(conn, recalculate=True)
>>>>>>> f7de6b87
<|MERGE_RESOLUTION|>--- conflicted
+++ resolved
@@ -573,7 +573,79 @@
     conn.commit()
     print("Updated 'local_arrival_time' column in flights table.")
 
-<<<<<<< HEAD
+def avg_departure_delay_month(conn, start_month, end_month, airline:None):
+    """
+    Calculates the average departure delay for all flights in the specified months.
+
+    Parameters: 
+    conn (sqlite3.Connection): Database connection.
+    start_month: beginning of the range months.
+    end_month: ending of the range months.
+    airline (str, optional): The airline code for which to calculate the average delay. If none, calculates for all airlines.
+
+    Returns:
+    float: The average departure delay for all flights in the entire year.
+    """
+    cursor = conn.cursor()
+
+    if airline:
+        query = """SELECT AVG(dep_delay) FROM flights WHERE carrier = ? AND month BETWEEN ? AND ?;"""  
+        cursor.execute(query, (airline, start_month, end_month))
+    else:
+        query = """SELECT AVG(dep_delay) FROM flights WHERE month BETWEEN ? AND ?;""" 
+        cursor.execute(query, (start_month, end_month))
+    
+    avg_delay = cursor.fetchone()[0]
+
+    return round(avg_delay, 3) if avg_delay is not None else None
+
+def number_flights_airline(conn, start_month, end_month, airline:None):
+    """
+    Calculates the number of flights for the sepcified months and (optional) airline.
+
+    Parameters: 
+    conn (sqlite3.Connection): Database connection.
+    start_month: beginning of the range months.
+    end_month: ending of the range months.
+    airline (str, optional): The airline code for which to calculate the average delay. If none, calculates for all airlines.
+
+    Returns:
+    Integer: The number of flights for the given months and (optional) airline.
+    """
+    cursor = conn.cursor()
+
+    if airline:
+        query = """SELECT COUNT(*) FROM flights WHERE month BETWEEN ? AND ? AND carrier = ?;"""
+        cursor.execute(query, (start_month, end_month, airline))
+    else:
+        query = """SELECT COUNT(*) FROM flights WHERE month BETWEEN ? AND ?;"""
+        cursor.execute(query, (start_month, end_month))
+
+    number_flights = cursor.fetchone()[0]
+
+    return number_flights if number_flights is not None else None
+
+def avg_dep_delay_day(conn, month: int, day: int):
+    """
+    Calculates the average departure delay on the specified day.
+
+    Parameters:
+    conn (sqlite3.Connection): Database connection.
+    month(int): The specified month.
+    day(int): The specified day.
+
+    Returns: 
+    float: The average departure delay on the specified day.
+    """
+    cursor = conn.cursor()
+
+    query = """SELECT AVG(dep_delay) FROM flights WHERE day = ? AND month = ?;"""
+    cursor.execute(query, (month, day))
+
+    avg_dep_delay = cursor.fetchone()[0]
+
+    return avg_dep_delay
+
 def get_weather_for_flight(conn, origin, destination, date):
     """
     Retrieves wind speed and direction for a given flight based on its departure time.
@@ -688,83 +760,4 @@
         showlegend=False
     )
 
-    return fig
-=======
-def avg_departure_delay_month(conn, start_month, end_month, airline:None):
-    """
-    Calculates the average departure delay for all flights in the specified months.
-
-    Parameters: 
-    conn (sqlite3.Connection): Database connection.
-    start_month: beginning of the range months.
-    end_month: ending of the range months.
-    airline (str, optional): The airline code for which to calculate the average delay. If none, calculates for all airlines.
-
-    Returns:
-    float: The average departure delay for all flights in the entire year.
-    """
-    cursor = conn.cursor()
-
-    if airline:
-        query = """SELECT AVG(dep_delay) FROM flights WHERE carrier = ? AND month BETWEEN ? AND ?;"""  
-        cursor.execute(query, (airline, start_month, end_month))
-    else:
-        query = """SELECT AVG(dep_delay) FROM flights WHERE month BETWEEN ? AND ?;""" 
-        cursor.execute(query, (start_month, end_month))
-    
-    avg_delay = cursor.fetchone()[0]
-
-    return round(avg_delay, 3) if avg_delay is not None else None
-
-def number_flights_airline(conn, start_month, end_month, airline:None):
-    """
-    Calculates the number of flights for the sepcified months and (optional) airline.
-
-    Parameters: 
-    conn (sqlite3.Connection): Database connection.
-    start_month: beginning of the range months.
-    end_month: ending of the range months.
-    airline (str, optional): The airline code for which to calculate the average delay. If none, calculates for all airlines.
-
-    Returns:
-    Integer: The number of flights for the given months and (optional) airline.
-    """
-    cursor = conn.cursor()
-
-    if airline:
-        query = """SELECT COUNT(*) FROM flights WHERE month BETWEEN ? AND ? AND carrier = ?;"""
-        cursor.execute(query, (start_month, end_month, airline))
-    else:
-        query = """SELECT COUNT(*) FROM flights WHERE month BETWEEN ? AND ?;"""
-        cursor.execute(query, (start_month, end_month))
-
-    number_flights = cursor.fetchone()[0]
-
-    return number_flights if number_flights is not None else None
-
-def avg_dep_delay_day(conn, month: int, day: int):
-    """
-    Calculates the average departure delay on the specified day.
-
-    Parameters:
-    conn (sqlite3.Connection): Database connection.
-    month(int): The specified month.
-    day(int): The specified day.
-
-    Returns: 
-    float: The average departure delay on the specified day.
-    """
-    cursor = conn.cursor()
-
-    query = """SELECT AVG(dep_delay) FROM flights WHERE day = ? AND month = ?;"""
-    cursor.execute(query, (month, day))
-
-    avg_dep_delay = cursor.fetchone()[0]
-
-    return avg_dep_delay
-
-
-db_path = "data/flights_database.db"
-conn = sqlite3.connect(db_path)
-create_col_local_arrival_time(conn, recalculate=True)
->>>>>>> f7de6b87
+    return fig