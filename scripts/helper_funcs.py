--- conflicted
+++ resolved
@@ -1,4 +1,4 @@
-<<<<<<< HEAD
+
 # helper_funcs.py
 import sqlite3
 import numpy as np
@@ -7,20 +7,11 @@
 import plotly.graph_objects as go
 from pandas import read_sql_query
 
-=======
->>>>>>> 1c8b568e
 """
 Module with additional utility functions for querying the DB 
 and computing certain values (arrival delays, directions, etc.).
 """
 
-<<<<<<< HEAD
-=======
-import numpy as np
-import pandas as pd
-from pandas import read_sql_query
-
->>>>>>> 1c8b568e
 def get_flight_destinations_from_airport_on_day(conn, month: int, day: int, airport: str) -> set:
     """
     Retrieves all unique flight destinations leaving from a given airport 
@@ -431,7 +422,6 @@
     angle_diff = np.radians(flight_direction - wind_direction)
     return wind_speed * np.cos(angle_diff)
 
-<<<<<<< HEAD
 def get_airports_locations(conn, airport_list=None):
     """
     Fetches airport locations from the 'airports' table.
@@ -447,8 +437,6 @@
         cursor.execute(query)
     return cursor.fetchall()
 
-=======
->>>>>>> 1c8b568e
 def create_flight_direction_mapping_table(conn):
     """
     Creates a new table 'flight_direction_map' in the database that stores each unique
@@ -585,15 +573,8 @@
         )
     """)
     
-<<<<<<< HEAD
-    conn.commit()  
-    
-    conn.commit()
-      
-=======
     conn.commit()
      
->>>>>>> 1c8b568e
 def create_col_local_arrival_time(conn, recalculate=False):
     """
     Updates the 'local_arrival_time' column in the flights table, 
@@ -638,7 +619,6 @@
     """)
 
     conn.commit()
-<<<<<<< HEAD
     print("Updated 'local_arrival_time' column in flights table.")
 
 def get_weather_for_flight(conn, origin, destination, date):
@@ -913,7 +893,4 @@
     total_delayed_on_day = amount_of_delayed_flights_origin(conn, origin, month_and_day[0], month_and_day[1]) if month_and_day != None else None
     avg_delayed_per_day = avg_delayed_flights_per_day(conn, origin)
 
-    return (total_delayed, total_delayed_on_day, avg_delayed_per_day)
-=======
-    print("Updated 'local_arrival_time' column in flights table.")
->>>>>>> 1c8b568e
+    return (total_delayed, total_delayed_on_day, avg_delayed_per_day)