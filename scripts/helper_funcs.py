# helper_funcs.py
import sqlite3
import numpy as np
import pandas as pd
import datetime
import plotly.graph_objects as go
from pandas import read_sql_query

"""
Module with additional utility functions for querying the DB 
and computing certain values (arrival delays, directions, etc.).
"""

def get_flight_destinations_from_airport_on_day(conn, month: int, day: int, airport: str) -> set:
    """
    Retrieves all unique flight destinations leaving from a given airport 
    on a specific month/day. 
    """
    cursor = conn.cursor()
    query = """
        SELECT DISTINCT dest FROM flights 
        WHERE month = ? AND day = ? AND origin = ?;
    """
    cursor.execute(query, (month, day, airport))
    return {row[0] for row in cursor.fetchall()}

def get_aircraft_info(conn, tailnum):
    """
    Retrieves the manufacturer and model of an aircraft given its tail number (tailnum).
    
    Parameters:
    conn (sqlite3.Connection): Database connection.
    tailnum (str): Tail number of the aircraft.

    Returns:
    dict: Dictionary with 'manufacturer' and 'model' or None if not found.
    """
    query = """
        SELECT manufacturer, model 
        FROM planes 
        WHERE tailnum = ?;
    """
    cursor = conn.cursor()
    cursor.execute(query, (tailnum,))
    result = cursor.fetchone()

    if result:
        return {"manufacturer": result[0], "model": result[1]}
    return None

def top_5_manufacturers(conn, destination_airport: str):
    """
    Finds the top 5 airplane manufacturers for planes flying to a given airport code.
    """
    query = """
        SELECT planes.manufacturer, COUNT(*) as num_flights 
        FROM flights 
        JOIN planes ON flights.tailnum = planes.tailnum
        WHERE flights.dest = ?
        GROUP BY planes.manufacturer
        ORDER BY num_flights DESC
        LIMIT 5;
    """
    return read_sql_query(query, conn, params=(destination_airport,))

def top_5_carriers(conn, destination_airport: str):
    """
    Finds the top 5 airlines for planes flying to a given airport code.
    """
    query = """
        SELECT flights.carrier, COUNT(*) as num_flights 
        FROM flights 
        WHERE flights.dest = ?
        GROUP BY flights.carrier
        ORDER BY num_flights DESC
        LIMIT 5;
    """
    return read_sql_query(query, conn, params=(destination_airport,))

<<<<<<< HEAD
def top_5_carriers_from_specified_airport(conn, destination_airport: str):
    """
    Finds the top 5 airlines for planes flying to a given airport code.
    """
    query = """
        SELECT flights.carrier, COUNT(*) as num_flights 
        FROM flights 
        WHERE flights.origin = ?
        GROUP BY flights.carrier
        ORDER BY num_flights DESC
        LIMIT 5;
    """
    return read_sql_query(query, conn, params=(destination_airport,))


=======
>>>>>>> e0823b81
def get_available_destination_airports(conn, origin_airport):
    """
    Fetches all unique destination airports for a given origin airport.

    Parameters:
    conn (sqlite3.Connection): Active database connection.
    origin_airport (str): Selected departure airport.

    Returns:
    list: Sorted list of unique destination airports.
    """
    query = "SELECT DISTINCT dest FROM flights WHERE origin = ?;"
    cursor = conn.cursor()
    cursor.execute(query, (origin_airport,))
    airports = [row[0] for row in cursor.fetchall()]
    return sorted(airports)

def get_available_dates(conn, origin, destination=None):
    """
    Fetches all unique flight dates from the database.
    If an origin is specified, it filters the dates for that airport.
    If both origin and destination are specified, it filters dates for that specific route.

    Parameters:
    conn (sqlite3.Connection): Active database connection.
    origin (str): Origin airport code.
    destination (str, optional): Destination airport code (default is None).

    Returns:
    list: A sorted list of available dates.
    """
    query = """
        SELECT DISTINCT substr(sched_dep_time, 1, 10) AS flight_date
        FROM flights
        WHERE origin = ?
    """
    params = [origin]

    if destination:
        query += " AND dest = ?"
        params.append(destination)

    query += " ORDER BY flight_date"

    cursor = conn.cursor()
    cursor.execute(query, params)
    dates = [row[0] for row in cursor.fetchall()]
    
    return sorted(dates)

def get_top_5_carriers_for_route(conn, origin, destination):
    
    """
    Fetches the top 5 airlines operating the most flights on a given route.

    Parameters:
    conn (sqlite3.Connection): Active database connection.
    origin (str): Origin airport code.
    destination (str): Destination airport code.

    Returns:
    pandas.DataFrame: DataFrame with carrier and number of flights.
    """
    query = """
        SELECT airlines.name, COUNT(*) as num_flights 
        FROM flights
        JOIN airlines ON flights.carrier = airlines.carrier 
        WHERE origin = ? AND dest = ?
        GROUP BY airlines.name
        ORDER BY num_flights DESC
        LIMIT 5;
    """
    return read_sql_query(query, conn, params=(origin, destination))

def get_weather_stats_for_route(conn, origin, destination):
    
    """
    Fetches average weather statistics (wind speed, temperature) for a flight route.

    Parameters:
    conn (sqlite3.Connection): Active database connection.
    origin (str): Origin airport code.
    destination (str): Destination airport code.

    Returns:
    dict: Dictionary with average temperature, wind speed, and other stats.
    """
    query = """
        SELECT AVG(wind_speed) AS avg_wind_speed, AVG(temp) AS avg_temp
        FROM weather
        WHERE origin = ? 
        AND time_hour IN (
            SELECT time_hour FROM flights WHERE origin = ? AND dest = ?
        );
    """
    cursor = conn.cursor()
    cursor.execute(query, (origin, origin, destination))
    result = cursor.fetchone()
    
    return {
        "avg_wind_speed": result[0] if result else None,
        "avg_temp": result[1] if result else None,
    }

def get_flight_counts_for_route(conn, origin, destination):
    """
    Fetches average daily flights and total flights per month for a given route.
    """
    cursor = conn.cursor()

    # Query per calcolare il numero medio di voli giornalieri
    query_daily = """
        SELECT COUNT(*) * 1.0 / (SELECT COUNT(DISTINCT month || '-' || day) 
                                 FROM flights 
                                 WHERE origin = ? AND dest = ?) 
        FROM flights 
        WHERE origin = ? AND dest = ?;
    """

    # Query per il numero di voli mensili
    query_monthly = """
        SELECT month, COUNT(*) AS num_flights
        FROM flights 
        WHERE origin = ? AND dest = ?
        GROUP BY month
        ORDER BY month;
    """

    # Esegui la query per il numero medio di voli giornalieri
    cursor.execute(query_daily, (origin, destination, origin, destination))
    avg_daily_flights = cursor.fetchone()[0] or 0  # Evita None se la query non restituisce nulla

    # Esegui la query per il numero di voli mensili
    df_monthly_flights = read_sql_query(query_monthly, conn, params=(origin, destination))

    return avg_daily_flights, df_monthly_flights

def get_delay_stats_for_route(conn, origin, destination):
    """
    Fetches average arrival delay statistics for a given route.

    Parameters:
    conn (sqlite3.Connection): Active database connection.
    origin (str): Origin airport code.
    destination (str): Destination airport code.

    Returns:
    tuple: (df_by_month, df_by_carrier, df_by_manufacturer)
    """
    query_by_month = """
        SELECT month, AVG(arr_delay) AS avg_delay
        FROM flights 
        WHERE origin = ? AND dest = ?
        GROUP BY month
        ORDER BY month;
    """

    query_by_carrier = """
        SELECT airlines.name, AVG(arr_delay) AS avg_delay
        FROM flights 
        JOIN airlines ON flights.carrier = airlines.carrier
        WHERE origin = ? AND dest = ?
        GROUP BY airlines.name
        ORDER BY avg_delay DESC;
    """

    query_by_manufacturer = """
        SELECT planes.manufacturer, AVG(flights.arr_delay) AS avg_delay
        FROM flights 
        JOIN planes ON flights.tailnum = planes.tailnum
        WHERE flights.origin = ? AND flights.dest = ?
        GROUP BY planes.manufacturer
        ORDER BY avg_delay DESC;
    """

    df_by_month = read_sql_query(query_by_month, conn, params=(origin, destination))
    df_by_carrier = read_sql_query(query_by_carrier, conn, params=(origin, destination))
    df_by_manufacturer = read_sql_query(query_by_manufacturer, conn, params=(origin, destination))

    return df_by_month, df_by_carrier, df_by_manufacturer

def get_flights_on_date_and_route(conn, date, airport_departure, airport_arrival, only_non_cancelled=False):
    """
    Fetches all flights that occurred on a specific date and route.

    Parameters:
    conn (sqlite3.Connection): Active database connection.
    date (datetime.date or str): Date object.
    airport_departure (str): Departure airport code.
    airport_arrival (str): Arrival airport code.
    only_non_cancelled (bool): If True, filters out cancelled flights.

    Returns:
    pandas.DataFrame: DataFrame containing the flights.
    """
    query = """
        SELECT * FROM flights
        WHERE substr(sched_dep_time, 1, 10) = ?
        AND origin = ? AND dest = ?
    """

    
    # Assicuriamoci che il valore della data sia in formato stringa "YYYY-MM-DD"
    params = [str(date), airport_departure, airport_arrival]
    print(f"Type of date: {type(date)}, Value: {date}")


    if only_non_cancelled:
        query += " AND canceled = 0"

    print(f"Executing SQL Query: {query} with params {params}")  # Debugging

    df = pd.read_sql_query(query, conn, params=params)

    print(df)  # Debugging: Controlliamo se il DataFrame ha dati

    return df

def get_all_origin_airports(conn):
    """
    Fetches all unique origin airports from the flights database.

    Parameters:
    conn (sqlite3.Connection): Active database connection.

    Returns:
    list: A sorted list of unique origin airport codes.
    """
    query = "SELECT DISTINCT origin FROM flights;"
    cursor = conn.cursor()
    cursor.execute(query)
    airports = [row[0] for row in cursor.fetchall()]
    return sorted(airports)  # Sorted for better usability

def get_distance_vs_arr_delay(conn):
    """
    Retrieves flight distance and arrival delay from the DB, returning them in a DataFrame.
    """
    query = """
        SELECT distance, arr_delay
        FROM flights
        WHERE arr_delay IS NOT NULL;
    """
    return read_sql_query(query, conn)

def fetch_airport_coordinates_df(conn):
    """Fetches airport coordinates as a Pandas DataFrame."""
    query = "SELECT faa, lat, lon FROM airports;"
    return pd.read_sql_query(query, conn)

def compute_flight_direction_vectorized(origin_lat, origin_lon, dest_lat, dest_lon):
    """
    Computes the flight direction (bearing) using vectorized NumPy operations.

    Parameters:
    origin_lat, origin_lon, dest_lat, dest_lon (Series): Latitude & Longitude values.

    Returns:
    Series: Bearing in degrees.
    """
    lat1, lon1, lat2, lon2 = map(np.radians, [origin_lat, origin_lon, dest_lat, dest_lon])
    delta_lon = lon2 - lon1

    x = np.sin(delta_lon) * np.cos(lat2)
    y = np.cos(lat1) * np.sin(lat2) - np.sin(lat1) * np.cos(lat2) * np.cos(delta_lon)

    initial_bearing = np.arctan2(x, y)
    return (np.degrees(initial_bearing) + 360) % 360  # Normalize to [0, 360]

def compute_inner_product(flight_direction, wind_direction, wind_speed):
    """
    Computes the inner product between a flight direction and a wind vector 
    based on wind speed and wind direction.
    """
    angle_diff = np.radians(flight_direction - wind_direction)
    return wind_speed * np.cos(angle_diff)

def get_airports_locations(conn, airport_list=None):
    """
    Fetches airport locations from the 'airports' table.
    Optionally filters by a provided list of airport codes.
    """
    query = "SELECT faa, lat, lon FROM airports"
    cursor = conn.cursor()
    if airport_list:
        placeholders = ",".join(["?"] * len(airport_list))
        query += f" WHERE faa IN ({placeholders})"
        cursor.execute(query, airport_list)
    else:
        cursor.execute(query)
    return cursor.fetchall()

def create_flight_direction_mapping_table(conn):
    """
    Creates a new table 'flight_direction_map' in the database that stores each unique
    origin-destination pair and its computed flight direction (bearing).
    """
    # Step 1: Retrieve distinct origin-dest pairs
    unique_pairs_df = pd.read_sql_query("SELECT DISTINCT origin, dest FROM flights;", conn)
    
    # Step 2: Fetch airport coordinates
    airport_df = fetch_airport_coordinates_df(conn)
    
    # Merge to add origin coordinates
    unique_pairs_df = unique_pairs_df.merge(
        airport_df, left_on="origin", right_on="faa", how="left"
    ).rename(columns={"lat": "origin_lat", "lon": "origin_lon"}).drop(columns=["faa"])
    
    # Merge to add destination coordinates
    unique_pairs_df = unique_pairs_df.merge(
        airport_df, left_on="dest", right_on="faa", how="left"
    ).rename(columns={"lat": "dest_lat", "lon": "dest_lon"}).drop(columns=["faa"])
    
    # Step 3: Compute flight direction (bearing) using vectorized NumPy operations
    unique_pairs_df["direction"] = compute_flight_direction_vectorized(
        unique_pairs_df["origin_lat"], unique_pairs_df["origin_lon"],
        unique_pairs_df["dest_lat"], unique_pairs_df["dest_lon"]
    )
    
    # Keep only necessary columns: origin, dest, and direction
    mapping_df = unique_pairs_df[["origin", "dest", "direction"]]
    
    # Step 4: Create (or replace) the flight_direction_map table in the database.
    mapping_df.to_sql("flight_direction_map", conn, if_exists="replace", index=False)

def compute_wind_impact(flight_direction, wind_direction, wind_speed):
    """
    Computes the impact of wind on the flight by considering both wind direction and wind speed.

    Parameters:
    flight_direction (float): Flight direction in degrees.
    wind_direction (float): Wind direction in degrees.
    wind_speed (float): Wind speed in knots.

    Returns:
    float: Adjusted wind impact value.
    """
    if pd.isna(flight_direction) or pd.isna(wind_direction) or pd.isna(wind_speed):
        return None  # Handle missing values

    angle_difference = np.radians(flight_direction - wind_direction)
    return np.cos(angle_difference) * wind_speed  # Multiply by wind speed

def add_wind_and_inner_product(df):
    """
    Adds wind direction and inner product columns to the flight DataFrame.

    Parameters:
    df (pandas.DataFrame): DataFrame containing flights with flight direction.

    Returns:
    pandas.DataFrame: Updated DataFrame with wind direction and inner product.
    """
    df["inner_product"] = df.apply(
        lambda row: compute_wind_impact(row["direction"], row["wind_dir"]), axis=1
    )
    return df

def get_ny_origin_airports(conn):
    """
    Identifies all different airports in NYC and saves a dataframe.

    Parameters:
    df (pandas.DataFrame): DataFrame containing flights with flight direction.

    Returns:
    pandas.DataFrame: Updated DataFrame with information about distinct NYC airports.
    """
    cursor = conn.cursor()

    query = """
        SELECT DISTINCT airports.* 
        FROM airports 
        JOIN flights ON airports.faa = flights.origin 
        WHERE airports.tzone = 'America/New_York';
    """
    cursor.execute(query)

    rows = cursor.fetchall()
    df_origins = pd.DataFrame(rows, columns=[x[0] for x in cursor.description])

    return df_origins

def amount_of_delayed_flights(conn, start_month, end_month, destination):
    """
    Calculates the amount of delayed flights to the chosen destination.

    Parameters: 
    df (pandas.DataFrame): DataFrame containing flights with flight direction.
    start_month: beginning of the range months.
    end_month: ending of the range months.
    destination: the destination.

    Returns:
    pandas.DataFrame: Updated DataFrame with the amount of delayed flights.

    """
    cursor = conn.cursor()

    min_delay = 0

    query = f"SELECT COUNT(*) FROM flights WHERE month BETWEEN ? AND ? AND dest = ? AND dep_delay > ?;"
    cursor.execute(query, (start_month, end_month, destination, min_delay))

    amount_of_delayed_flights = cursor.fetchone()[0]

    return amount_of_delayed_flights

def create_col_with_speed(conn):
    c = conn.cursor()
    
    # Controlla se la colonna "speed" esiste
    cols = [x[1] for x in c.execute("PRAGMA table_info(planes)")]
    if "speed" not in cols:
        c.execute("ALTER TABLE planes ADD COLUMN speed REAL")

    # Aggiorna la velocità solo per gli aerei con voli validi
    c.execute("""
        UPDATE planes
        SET speed = (
            SELECT AVG(distance / (air_time / 60.0))
            FROM flights
            WHERE flights.tailnum = planes.tailnum
              AND air_time > 0
              AND distance > 0
        )
    """)
    
    conn.commit()
      
def create_col_local_arrival_time(conn, recalculate=False):
    """
    Updates the 'local_arrival_time' column in the flights table, 
    converting arrival time to the destination airport's local time.

    Parameters:
    recalculate (bool): If True, recalculates all local arrival times. 
                        If False, only calculates where 'local_arrival_time' is NULL.
    """
    c = conn.cursor()
    
    # Check if the column already exists
    cols = [x[1] for x in c.execute("PRAGMA table_info(flights)")]
    if "local_arrival_time" not in cols:
        c.execute("ALTER TABLE flights ADD COLUMN local_arrival_time TEXT")

    # Determine the condition for updating local arrival time
    condition = "WHERE arr_time IS NOT NULL"
    if not recalculate:
        condition += " AND (local_arrival_time IS NULL OR local_arrival_time = '')"

    # Update local arrival time based on origin and destination timezones
    c.execute(f"""
        UPDATE flights
        SET local_arrival_time = (
            SELECT strftime(
                '%Y-%m-%d %H:%M', 
                datetime(flights.arr_time, 
                    CASE 
                        WHEN CAST(a_dest.tz AS INTEGER) != CAST(a_origin.tz AS INTEGER) 
                        THEN (CAST(a_dest.tz AS INTEGER) - CAST(a_origin.tz AS INTEGER)) || ' hours' 
                        ELSE '0 hours'  -- Se il fuso è lo stesso, non modificare l'ora
                    END
                )
            )
            FROM airports a_origin
            JOIN airports a_dest ON flights.dest = a_dest.faa
            WHERE flights.origin = a_origin.faa
            AND flights.rowid = flights.rowid
        )
        {condition};
    """)

    conn.commit()
    print("Updated 'local_arrival_time' column in flights table.")

def get_weather_for_flight(conn, origin, destination, date):
    """
    Retrieves wind speed and direction for a given flight based on its departure time.

    Parameters:
    conn (sqlite3.Connection): Active database connection.
    origin (str): Departure airport code.
    destination (str): Arrival airport code.
    date (str): Date in 'YYYY-MM-DD'.

    Returns:
    dict: Dictionary containing wind speed and direction.
    """
    query = """
        SELECT w.wind_speed, w.wind_dir
        FROM weather w
        JOIN flights f ON w.origin = f.origin AND w.time_hour = f.time_hour
       WHERE DATE(f.sched_dep_time) = ? AND f.origin = ? AND f.dest = ?
        LIMIT 1;
    """
    cursor = conn.cursor()
    cursor.execute(query, (date, origin, destination))
    result = cursor.fetchone()

    if result:
        return {"wind_speed": result[0], "wind_dir": result[1]}
    return None

def get_average_flight_stats_for_route(conn: sqlite3.Connection, origin: str, destination: str) -> dict:
    """
    Retrieves the average flight time, average departure delay, and average arrival delay
    for flights between a given origin and destination.

    Parameters:
        conn (sqlite3.Connection): SQLite database connection
        origin (str): Origin airport code
        destination (str): Destination airport code

    Returns:
        dict: {
            "avg_flight_time": float or None,
            "avg_dep_delay": float or None,
            "avg_arr_delay": float or None
        }
        If no flights exist for the route, the dictionary values may be None.
    """
    cursor = conn.cursor()
    query = """
        SELECT 
            AVG(air_time)          AS avg_flight_time,
            AVG(dep_delay)         AS avg_dep_delay,
            AVG(arr_delay)         AS avg_arr_delay
        FROM flights
        WHERE origin = ? 
          AND dest = ?
          AND canceled = 0
    """
    cursor.execute(query, (origin, destination))
    row = cursor.fetchone()

    if row:
        return {
            "avg_flight_time": row[0],
            "avg_dep_delay": row[1],
            "avg_arr_delay": row[2]
        }
    else:
        return {
            "avg_flight_time": None,
            "avg_dep_delay": None,
            "avg_arr_delay": None
        }

def plot_wind_direction(direction, wind_speed=1):
    """
    Creates a compass visualization for wind direction.

    Parameters:
    direction (float): Wind direction in degrees.
    wind_speed (float): Wind speed (optional, to scale the arrow length).

    Returns:
    plotly.graph_objects.Figure: A polar chart representing wind direction.
    """
    # Convert direction to radians
    angle_rad = np.radians(direction)

    # Define the starting point (center)
    x_start, y_start = 0, 0  # Start from the center of the graph

    # Define the endpoint based on the direction
    x_end = np.cos(angle_rad) * wind_speed  # Projection on X
    y_end = np.sin(angle_rad) * wind_speed  # Projection on Y

    fig = go.Figure()

    # Draw the circular axis
    fig.add_trace(go.Scatterpolar(
        r=[0, wind_speed],  # Start from the center
        theta=[direction, direction],
        mode="lines",
        line=dict(color="red", width=3)
    ))

    fig.update_layout(
        title="Wind Direction",
        polar=dict(
            radialaxis=dict(visible=False, range=[0, wind_speed]),
            angularaxis=dict(direction="clockwise", tickmode="array", 
                             tickvals=[0, 90, 180, 270], ticktext=["N", "E", "S", "W"])
        ),
        showlegend=False
    )

    return fig<|MERGE_RESOLUTION|>--- conflicted
+++ resolved
@@ -77,7 +77,6 @@
     """
     return read_sql_query(query, conn, params=(destination_airport,))
 
-<<<<<<< HEAD
 def top_5_carriers_from_specified_airport(conn, destination_airport: str):
     """
     Finds the top 5 airlines for planes flying to a given airport code.
@@ -93,8 +92,6 @@
     return read_sql_query(query, conn, params=(destination_airport,))
 
 
-=======
->>>>>>> e0823b81
 def get_available_destination_airports(conn, origin_airport):
     """
     Fetches all unique destination airports for a given origin airport.
