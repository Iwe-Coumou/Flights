--- conflicted
+++ resolved
@@ -6,21 +6,12 @@
 from part1 import *
 
 def main():
-    # Connessione al database
-    #clean_database(conn)
-    conn = sql.connect("Data/flights_database.db")
-    fig, missing = plot_destinations_on_day_from_NYC_airport(conn,3,15,"JFK")
-    fig.show()
-    print("Missing values:",missing)
+    conn = sql.connect("data/flights_database.db")
+
+    clean_database(conn)
+
+    # month, day = 5, 23
     
-    
-    
-    
-    
-    
-    
-<<<<<<< HEAD
-=======
     # for NYC_airport in NYC_AIRPORTS:
     # # Plot flight destinations from a specific airport on a given date
     #     fig, missing_airports = plot_destinations_on_day_from_NYC_airport(conn, month, day, NYC_airport)
@@ -56,31 +47,6 @@
 
     print("aaaaa")
 
->>>>>>> ff03d603
     
-    
-    
-    
-    
-    
-    
-    
-    
-    
-    
-    
-    
-    
-    
-    
-    
-    
-    
-    
-    
-    
-    
-    
-
 if __name__ == "__main__":
     main()