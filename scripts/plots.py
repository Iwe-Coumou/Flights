# plots.py

"""
Module gathering all plotting functions for this project.
Includes:
- Plot of flights departing from NYC airports on a given day
- Plot of airports that do/do not receive flights
- Plot distance vs arrival delay
- Multi-distance distribution histogram plotting
"""

import plotly.graph_objects as go
import plotly.express as px
from helper_funcs import get_flight_destinations_from_airport_on_day, get_distance_vs_arr_delay
from constants import NYC_AIRPORTS
<<<<<<< HEAD
from plotly.subplots import make_subplots
import pandas as pd
=======
import numpy as np
import scipy.stats as stats
>>>>>>> 609b8fc5

def plot_destinations_on_day_from_NYC_airport(conn, month: int, day: int, NYC_airport: str):
    """
    Generates a flight path visualization for all flights departing from a given NYC airport 
    on a specific day (month/day). 
    Returns (fig, missing_airports).
    """
    if NYC_airport not in NYC_AIRPORTS:
        print(f"Error: '{NYC_airport}' is not recognized as a NYC airport.")
        return None, []

    # Retrieve destination codes from the DB
    FAA_codes = get_flight_destinations_from_airport_on_day(conn, month, day, NYC_airport)
    cursor = conn.cursor()
    cursor.execute("SELECT name, lat, lon FROM airports WHERE faa = ?", (NYC_airport,))
    home_base_data = cursor.fetchone()

    if not home_base_data:
        print(f"Error: Home base '{NYC_airport}' not found in the database.")
        return None, []

    home_base_name, home_base_lat, home_base_lon = home_base_data
    lons, lats, dest_lons, dest_lats, dest_names = [], [], [], [], []
    missing_airports = []
    fig = go.Figure()

    # For each destination, gather data and plot lines
    for code in FAA_codes:
        cursor.execute("SELECT name, lat, lon FROM airports WHERE faa = ?", (code,))
        airport_data = cursor.fetchone()
        if not airport_data:
            missing_airports.append(code)
            continue
        airport_name, airport_lat, airport_lon = airport_data
        dest_lons.append(airport_lon)
        dest_lats.append(airport_lat)
        dest_names.append(f"{airport_name} ({code})")

        lons.extend([home_base_lon, airport_lon, None])
        lats.extend([home_base_lat, airport_lat, None])

    # Flight paths
    fig.add_trace(go.Scattergeo(
        lon=lons,
        lat=lats,
        mode='lines',
        line=dict(width=1, color='black'),
        opacity=0.7,
        showlegend=False
    ))

    # Destination markers
    fig.add_trace(go.Scattergeo(
        lon=dest_lons,
        lat=dest_lats,
        text=dest_names,
        hoverinfo='text',
        mode='markers',
        name='Destinations',
        marker=dict(size=6, color='red', opacity=0.85)
    ))

    # Home base marker
    fig.add_trace(go.Scattergeo(
        lon=[home_base_lon],
        lat=[home_base_lat],
        text=[home_base_name],
        hoverinfo='text',
        mode='markers',
        name='Home Base',
        marker=dict(size=10, color='blue')
    ))

    fig.update_layout(
        title_text=f'Flights from {home_base_name} on {month}/{day}',
        geo=dict(
            scope="world",
            showland=True,
            landcolor="rgb(243, 243, 243)"
        )
    )
    return fig, missing_airports

import plotly.graph_objects as go
import sqlite3

def plot_airports_with_and_without_flights(conn):
    """
<<<<<<< HEAD
    Creates a single plot with:
      - Red dots for airports that have no incoming flights
      - Blue dots for airports that do receive flights
    Returns a Plotly figure object.
    """
    cursor = conn.cursor()
=======
    Generates a single plot with:
    - Red dots for airports that have no incoming and no outgoing flights.
    - Blue dots for airports that have either incoming or outgoing flights.
    
    Parameters:
        conn (sqlite3.Connection): SQLite database connection.
    
    Returns:
        go.Figure: A Plotly figure object containing the visualization.
    """
    cursor = conn.cursor()
    
    # Query for airports with neither incoming nor outgoing flights
>>>>>>> 609b8fc5
    query_no_flights = """
        SELECT faa, name, lat, lon FROM airports
        WHERE faa NOT IN (SELECT DISTINCT dest FROM flights)
        AND faa NOT IN (SELECT DISTINCT origin FROM flights);
    """
    cursor.execute(query_no_flights)
    missing_airports = cursor.fetchall()
<<<<<<< HEAD

=======
    
    # Query for airports that have at least one incoming or outgoing flight
>>>>>>> 609b8fc5
    query_with_flights = """
        SELECT faa, name, lat, lon FROM airports
        WHERE faa IN (SELECT DISTINCT dest FROM flights)
        OR faa IN (SELECT DISTINCT origin FROM flights);
    """
    cursor.execute(query_with_flights)
    active_airports = cursor.fetchall()

    fig = go.Figure()

    # Airports with no flights (red)
    if missing_airports:
        no_flight_lons, no_flight_lats, no_flight_names = [], [], []
        for faa, name, lat, lon in missing_airports:
            no_flight_lons.append(lon)
            no_flight_lats.append(lat)
            no_flight_names.append(f"{name} ({faa})")

        fig.add_trace(go.Scattergeo(
            lon=no_flight_lons,
            lat=no_flight_lats,
            hoverinfo='text',
            text=no_flight_names,
            mode='markers',
            name='Airports with No Flights',
            marker=dict(size=6, color='red', opacity=0.75)
        ))
<<<<<<< HEAD

    # Airports with flights (blue)
=======
    else:
        print("All airports have at least one flight.")
    
    # Add airports with flights (blue)
>>>>>>> 609b8fc5
    if active_airports:
        flight_lons, flight_lats, flight_names = [], [], []
        for faa, name, lat, lon in active_airports:
            flight_lons.append(lon)
            flight_lats.append(lat)
            flight_names.append(f"{name} ({faa})")

        fig.add_trace(go.Scattergeo(
            lon=flight_lons,
            lat=flight_lats,
            hoverinfo='text',
            text=flight_names,
            mode='markers',
            name='Airports with Flights',
            marker=dict(size=6, color='blue', opacity=0.75)
        ))
<<<<<<< HEAD

=======
    else:
        print("No airports have flights.")
    
>>>>>>> 609b8fc5
    fig.update_layout(
        title_text='Airports With and Without Any Flights',
        geo=dict(
            scope="world",
            showland=True,
            landcolor="rgb(243, 243, 243)"
        )
    )
    return fig


def plot_distance_vs_arr_delay(conn):
    """
    Creates a scatter plot of flight distance vs. arrival delay, 
    and calculates the correlation between these two variables.
    Returns (figure, correlation).
    """
    distance_vs_arr_df = get_distance_vs_arr_delay(conn)
    correlation = distance_vs_arr_df["distance"].corr(distance_vs_arr_df["arr_delay"])

    fig = px.scatter(
        distance_vs_arr_df,
        x="distance",
        y="arr_delay",
        title="Flight Distance vs Arrival Delay",
        labels={"distance": "Distance (miles)", "arr_delay": "Arrival Delay (minutes)"},
        opacity=0.5
    )

    # Add a reference line at 0 delay
    fig.add_hline(y=0, line_dash="dash", line_color="red")

    return fig, correlation

<<<<<<< HEAD
def multi_distance_distribution_gen(*args):
    """
    Creates multiple histogram subplots in a single figure.
    Each item in *args should be a tuple: (df, title, column_name).

    Example usage:
    multi_distance_distribution_gen(
        (df_1, "Title 1", "distance"),
        (df_2, "Title 2", "distance"),
        ...
    )
    """
    num_graphs = len(args)
    if num_graphs == 0:
        raise ValueError("No dataframes provided to plot.")

    rows = (num_graphs + 1) // 2  # 2 subplots per row
    cols = 2

    fig = make_subplots(
        rows=rows, cols=cols,
        subplot_titles=[title for _, title, _ in args],
        shared_xaxes=True,
        shared_yaxes=True
    )

    colors = ["blue", "green", "red", "purple", "orange", "cyan", "magenta", "yellow"]
    color_index = 0

    for i, (df, title, column) in enumerate(args):
        if column not in df.columns:
            raise ValueError(f"The column '{column}' does not exist in '{title}' DataFrame")

        r = (i // 2) + 1
        c = (i % 2) + 1

        fig.add_trace(
            go.Histogram(
                x=df[column],
                name=title,
                opacity=0.75,
                marker_color=colors[color_index % len(colors)],
                nbinsx=30
            ),
            row=r,
            col=c
        )

        color_index += 1

    fig.update_layout(
        title="Comparison of Distance Distributions",
        bargap=0.1,
        showlegend=False,
        width=900,
        height=rows * 400
    )

    fig.show()
=======
def analyze_wind_impact_vs_air_time(df):
    """
    Analyzes the relationship between wind impact sign and air time using Plotly.
    
    Parameters:
    df (pandas.DataFrame): DataFrame containing 'wind_impact' and 'air_time'.
    
    Returns:
    tuple: (boxplot_figure, scatterplot_figure, correlation)
    """
    df = df.dropna(subset=["air_time", "wind_impact"])
    df["wind_type"] = np.where(df["wind_impact"] < 0, "Headwind", "Tailwind")

    # Compute correlation (Pearson correlation coefficient)
    correlation = np.corrcoef(df["wind_impact"], df["air_time"])[0, 1]

    # Boxplot to compare air time for Headwind vs Tailwind
    fig1 = px.box(df, x="wind_type", y="air_time", color="wind_type",
                  title="Air Time vs. Wind Impact Type",
                  labels={"wind_type": "Wind Type", "air_time": "Air Time (minutes)"},
                  color_discrete_map={"Headwind": "red", "Tailwind": "green"})

    # Scatter plot (manually adding a trendline)
    fig2 = go.Figure()

    fig2.add_trace(go.Scatter(
        x=df["wind_impact"], 
        y=df["air_time"], 
        mode='markers', 
        marker=dict(opacity=0.5), 
        name="Flights"
    ))

    # Compute trendline manually (simple linear regression)
    x_values = df["wind_impact"]
    y_values = df["air_time"]
    slope, intercept = np.polyfit(x_values, y_values, 1)  # Fit a linear model
    trend_x = np.linspace(min(x_values), max(x_values), 100)
    trend_y = slope * trend_x + intercept

    # Add the trendline
    fig2.add_trace(go.Scatter(
        x=trend_x, y=trend_y, mode='lines', name='Trendline', line=dict(color='blue')
    ))

    fig2.update_layout(
        title="Air Time vs. Wind Impact",
        xaxis_title="Wind Impact",
        yaxis_title="Air Time (minutes)"
    )

    return fig1, fig2, correlation
>>>>>>> 609b8fc5
<|MERGE_RESOLUTION|>--- conflicted
+++ resolved
@@ -13,13 +13,10 @@
 import plotly.express as px
 from helper_funcs import get_flight_destinations_from_airport_on_day, get_distance_vs_arr_delay
 from constants import NYC_AIRPORTS
-<<<<<<< HEAD
 from plotly.subplots import make_subplots
 import pandas as pd
-=======
 import numpy as np
 import scipy.stats as stats
->>>>>>> 609b8fc5
 
 def plot_destinations_on_day_from_NYC_airport(conn, month: int, day: int, NYC_airport: str):
     """
@@ -108,14 +105,6 @@
 
 def plot_airports_with_and_without_flights(conn):
     """
-<<<<<<< HEAD
-    Creates a single plot with:
-      - Red dots for airports that have no incoming flights
-      - Blue dots for airports that do receive flights
-    Returns a Plotly figure object.
-    """
-    cursor = conn.cursor()
-=======
     Generates a single plot with:
     - Red dots for airports that have no incoming and no outgoing flights.
     - Blue dots for airports that have either incoming or outgoing flights.
@@ -129,7 +118,6 @@
     cursor = conn.cursor()
     
     # Query for airports with neither incoming nor outgoing flights
->>>>>>> 609b8fc5
     query_no_flights = """
         SELECT faa, name, lat, lon FROM airports
         WHERE faa NOT IN (SELECT DISTINCT dest FROM flights)
@@ -137,12 +125,8 @@
     """
     cursor.execute(query_no_flights)
     missing_airports = cursor.fetchall()
-<<<<<<< HEAD
-
-=======
     
     # Query for airports that have at least one incoming or outgoing flight
->>>>>>> 609b8fc5
     query_with_flights = """
         SELECT faa, name, lat, lon FROM airports
         WHERE faa IN (SELECT DISTINCT dest FROM flights)
@@ -170,15 +154,10 @@
             name='Airports with No Flights',
             marker=dict(size=6, color='red', opacity=0.75)
         ))
-<<<<<<< HEAD
-
-    # Airports with flights (blue)
-=======
     else:
         print("All airports have at least one flight.")
     
     # Add airports with flights (blue)
->>>>>>> 609b8fc5
     if active_airports:
         flight_lons, flight_lats, flight_names = [], [], []
         for faa, name, lat, lon in active_airports:
@@ -195,13 +174,9 @@
             name='Airports with Flights',
             marker=dict(size=6, color='blue', opacity=0.75)
         ))
-<<<<<<< HEAD
-
-=======
     else:
         print("No airports have flights.")
     
->>>>>>> 609b8fc5
     fig.update_layout(
         title_text='Airports With and Without Any Flights',
         geo=dict(
@@ -236,7 +211,6 @@
 
     return fig, correlation
 
-<<<<<<< HEAD
 def multi_distance_distribution_gen(*args):
     """
     Creates multiple histogram subplots in a single figure.
@@ -296,7 +270,7 @@
     )
 
     fig.show()
-=======
+
 def analyze_wind_impact_vs_air_time(df):
     """
     Analyzes the relationship between wind impact sign and air time using Plotly.
@@ -348,5 +322,4 @@
         yaxis_title="Air Time (minutes)"
     )
 
-    return fig1, fig2, correlation
->>>>>>> 609b8fc5
+    return fig1, fig2, correlation