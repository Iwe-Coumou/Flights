--- conflicted
+++ resolved
@@ -322,11 +322,7 @@
     )
     return fig
 
-<<<<<<< HEAD
 def   plot_distance_vs_arr_delay(conn, plot_type="scatter"):
-=======
-def plot_distance_vs_arr_delay(conn):
->>>>>>> f7de6b87
     """
     Creates a plot of flight distance vs. arrival delay, 
     and calculates the correlation between these two variables.
