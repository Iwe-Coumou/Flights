--- conflicted
+++ resolved
@@ -308,21 +308,12 @@
     
     # Remove rows with missing air_time or wind_impact
     df = df.dropna(subset=["air_time", "wind_impact"])
-<<<<<<< HEAD
-    df["wind_type"] = np.where(df["wind_impact"] < 0, "Headwind", "Tailwind")
-
-    # Debug: Print air_time range to check for negative values
-    print("Debug: Min air_time =", df["air_time"].min(), "Max air_time =", df["air_time"].max())
-
-    # Compute correlation (Pearson correlation coefficient)
-=======
     
     # Classify wind type based on the wind impact
     df["wind_type"] = np.where(df["wind_impact"] > impact_threshold, "Tailwind",
                          np.where(df["wind_impact"] < -impact_threshold, "Headwind", "Crosswind"))
     
-    # Compute Pearson correlation between wind_impact and air_time
->>>>>>> 63bfd793
+
     correlation = np.corrcoef(df["wind_impact"], df["air_time"])[0, 1]
     
     # Create a violin plot of air_time by wind type
