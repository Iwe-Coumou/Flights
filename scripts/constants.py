# constants.py

<<<<<<< HEAD
# NYC Airport Codes
NYC_AIRPORTS = ["JFK", "LGA", "EWR"]

MISSING_AIRPORTS = [
    ("SJU", "Luis Muñoz Marín International", 18.4360, -66.0058, 9, -4, "N", "America/Puerto_Rico"),
    ("STT", "Cyril E. King Airport", 18.3373, -64.9734, 23, -4, "N", "America/St_Thomas"),
    ("BQN", "Rafael Hernández International", 18.4949, -67.1294, 237, -4, "N", "America/Puerto_Rico"),
    ("PSE", "Mercedita International", 18.0083, -66.5630, 10, -4, "N", "America/Puerto_Rico"),
]
=======
"""
Module that stores global constants used throughout the project.
"""

DATABASE_PATH = "../Data/flights_database.db"  # Path to your SQLite database
NYC_AIRPORTS = ["JFK", "LGA", "EWR"]   # NYC Airport codes

# Distance-related constants
ERROR_MARGIN_KM = 2.0
MILES_TO_KM = 1.60934
>>>>>>> 63bfd793
<|MERGE_RESOLUTION|>--- conflicted
+++ resolved
@@ -1,16 +1,4 @@
 # constants.py
-
-<<<<<<< HEAD
-# NYC Airport Codes
-NYC_AIRPORTS = ["JFK", "LGA", "EWR"]
-
-MISSING_AIRPORTS = [
-    ("SJU", "Luis Muñoz Marín International", 18.4360, -66.0058, 9, -4, "N", "America/Puerto_Rico"),
-    ("STT", "Cyril E. King Airport", 18.3373, -64.9734, 23, -4, "N", "America/St_Thomas"),
-    ("BQN", "Rafael Hernández International", 18.4949, -67.1294, 237, -4, "N", "America/Puerto_Rico"),
-    ("PSE", "Mercedita International", 18.0083, -66.5630, 10, -4, "N", "America/Puerto_Rico"),
-]
-=======
 """
 Module that stores global constants used throughout the project.
 """
@@ -18,7 +6,12 @@
 DATABASE_PATH = "../Data/flights_database.db"  # Path to your SQLite database
 NYC_AIRPORTS = ["JFK", "LGA", "EWR"]   # NYC Airport codes
 
+MISSING_AIRPORTS = [
+    ("SJU", "Luis Muñoz Marín International", 18.4360, -66.0058, 9, -4, "N", "America/Puerto_Rico"),
+    ("STT", "Cyril E. King Airport", 18.3373, -64.9734, 23, -4, "N", "America/St_Thomas"),
+    ("BQN", "Rafael Hernández International", 18.4949, -67.1294, 237, -4, "N", "America/Puerto_Rico"),
+    ("PSE", "Mercedita International", 18.0083, -66.5630, 10, -4, "N", "America/Puerto_Rico"),
+
 # Distance-related constants
 ERROR_MARGIN_KM = 2.0
 MILES_TO_KM = 1.60934
->>>>>>> 63bfd793
