# constants.py
"""
Module that stores global constants used throughout the project.
"""

DATABASE_PATH = "../Data/flights_database.db"  # Path to your SQLite database
NYC_AIRPORTS = ["JFK", "LGA", "EWR"]   # NYC Airport codes

MISSING_AIRPORTS = [
    ("SJU", "Luis Muñoz Marín International", 18.4360, -66.0058, 9, -4, "N", "America/Puerto_Rico"),
    ("STT", "Cyril E. King Airport", 18.3373, -64.9734, 23, -4, "N", "America/St_Thomas"),
    ("BQN", "Rafael Hernández International", 18.4949, -67.1294, 237, -4, "N", "America/Puerto_Rico"),
    ("PSE", "Mercedita International", 18.0083, -66.5630, 10, -4, "N", "America/Puerto_Rico"),
]
<<<<<<< HEAD

=======
>>>>>>> 85771850
# Distance-related constants
ERROR_MARGIN_KM = 2.0
MILES_TO_KM = 1.60934
<|MERGE_RESOLUTION|>--- conflicted
+++ resolved
@@ -12,10 +12,6 @@
     ("BQN", "Rafael Hernández International", 18.4949, -67.1294, 237, -4, "N", "America/Puerto_Rico"),
     ("PSE", "Mercedita International", 18.0083, -66.5630, 10, -4, "N", "America/Puerto_Rico"),
 ]
-<<<<<<< HEAD
-
-=======
->>>>>>> 85771850
 # Distance-related constants
 ERROR_MARGIN_KM = 2.0
 MILES_TO_KM = 1.60934
